--- conflicted
+++ resolved
@@ -26,11 +26,7 @@
     "@opentelemetry/api": "^1.1.0",
     "@opentelemetry/instrumentation": "^0.32.0",
     "@opentelemetry/semantic-conventions": "^1.6.0",
-<<<<<<< HEAD
-    "bullmq": "1.90.x",
-=======
     "bullmq": "2.*",
->>>>>>> 626046b0
     "flat": "^5.0.2"
   },
   "devDependencies": {
